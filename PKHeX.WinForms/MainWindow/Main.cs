--- conflicted
+++ resolved
@@ -297,11 +297,15 @@
 #endif
         try
         {
-<<<<<<< HEAD
-            Plugins.AddRange(PluginLoader.LoadPlugins<IPlugin>(folder, Settings.Startup.PluginLoadMethod));
-=======
             PluginLoadResult = PluginLoader.LoadPlugins(folder, Plugins, Settings.Startup.PluginLoadMerged);
->>>>>>> efa1211c
+            
+            // Also load plugins from MainWindow/Plugins directory
+            var customPluginFolder = Path.Combine(Application.StartupPath, "MainWindow", "Plugins");
+            if (Directory.Exists(customPluginFolder))
+            {
+                var customResult = PluginLoader.LoadPlugins(customPluginFolder, Plugins, Settings.Startup.PluginLoadMerged);
+                // Merge the results if needed
+            }
         }
         catch (InvalidCastException c)
         {
