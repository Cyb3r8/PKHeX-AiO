﻿using System;
using System.Linq;

namespace PKHeX.Core
{
    public abstract class PKM
    {
        public static readonly string[] Extensions = PKX.getPKMExtensions();
        public abstract int SIZE_PARTY { get; }
        public abstract int SIZE_STORED { get; }
        public virtual string Extension => "pk" + Format;
        public abstract PersonalInfo PersonalInfo { get; }

        // Internal Attributes set on creation
        public byte[] Data; // Raw Storage
        public string Identifier; // User or Form Custom Attribute
        public int Box { get; set; } = -1; // Batch Editor
        public int Slot { get; set; } = -1; // Batch Editor

        public virtual byte[] EncryptedPartyData => Encrypt().Take(SIZE_PARTY).ToArray();
        public virtual byte[] EncryptedBoxData => Encrypt().Take(SIZE_STORED).ToArray();
        public virtual byte[] DecryptedPartyData => Write().Take(SIZE_PARTY).ToArray();
        public virtual byte[] DecryptedBoxData => Write().Take(SIZE_STORED).ToArray();
        public virtual bool Valid { get { return ChecksumValid && Sanity == 0; } set { if (!value) return; Sanity = 0; RefreshChecksum(); } }

        protected virtual ushort CalculateChecksum()
        {
            ushort chk = 0;
            switch (Format)
            {
                case 3:
                    for (int i = 32; i < SIZE_STORED; i += 2)
                        chk += BitConverter.ToUInt16(Data, i);
                    return chk;
                default: // 4+
                    for (int i = 8; i < SIZE_STORED; i += 2)
                        chk += BitConverter.ToUInt16(Data, i);
                    return chk;
            }
        }
        public abstract byte[] Encrypt();
        public abstract int Format { get; }
        public byte[] Write()
        {
            RefreshChecksum();
            return Data;
        }

        // Surface Properties
        public abstract int Species { get; set; }
        public abstract string Nickname { get; set; }
        public abstract int HeldItem { get; set; }
        public abstract int Gender { get; set; }
        public abstract int Nature { get; set; }
        public abstract int Ability { get; set; }
        public abstract int CurrentFriendship { get; set; }
        public abstract int AltForm { get; set; }
        public abstract bool IsEgg { get; set; }
        public abstract bool IsNicknamed { get; set; }
        public abstract uint EXP { get; set; }
        public abstract int TID { get; set; }
        public abstract string OT_Name { get; set; }
        public abstract int OT_Gender { get; set; }
        public abstract int Ball { get; set; }
        public abstract int Met_Level { get; set; }

        // Battle
        public abstract int Move1 { get; set; }
        public abstract int Move2 { get; set; }
        public abstract int Move3 { get; set; }
        public abstract int Move4 { get; set; }
        public abstract int Move1_PP { get; set; }
        public abstract int Move2_PP { get; set; }
        public abstract int Move3_PP { get; set; }
        public abstract int Move4_PP { get; set; }
        public abstract int Move1_PPUps { get; set; }
        public abstract int Move2_PPUps { get; set; }
        public abstract int Move3_PPUps { get; set; }
        public abstract int Move4_PPUps { get; set; }
        public abstract int EV_HP { get; set; }
        public abstract int EV_ATK { get; set; }
        public abstract int EV_DEF { get; set; }
        public abstract int EV_SPE { get; set; }
        public abstract int EV_SPA { get; set; }
        public abstract int EV_SPD { get; set; }
        public abstract int IV_HP { get; set; }
        public abstract int IV_ATK { get; set; }
        public abstract int IV_DEF { get; set; }
        public abstract int IV_SPE { get; set; }
        public abstract int IV_SPA { get; set; }
        public abstract int IV_SPD { get; set; }
        public abstract int Stat_Level { get; set; }
        public abstract int Stat_HPMax { get; set; }
        public abstract int Stat_HPCurrent { get; set; }
        public abstract int Stat_ATK { get; set; }
        public abstract int Stat_DEF { get; set; }
        public abstract int Stat_SPE { get; set; }
        public abstract int Stat_SPA { get; set; }
        public abstract int Stat_SPD { get; set; }

        // Hidden Properties
        public abstract int Version { get; set; }
        public abstract int SID { get; set; }
        public abstract int PKRS_Strain { get; set; }
        public abstract int PKRS_Days { get; set; }
        public abstract int CNT_Cool { get; set; }
        public abstract int CNT_Beauty { get; set; }
        public abstract int CNT_Cute { get; set; }
        public abstract int CNT_Smart { get; set; }
        public abstract int CNT_Tough { get; set; }
        public abstract int CNT_Sheen { get; set; }

        public abstract uint EncryptionConstant { get; set; }
        public abstract uint PID { get; set; }
        public abstract ushort Sanity { get; set; }
        public abstract ushort Checksum { get; set; }

        // Misc Properties
        public abstract int Language { get; set; }
        public abstract bool FatefulEncounter { get; set; }
        public abstract int TSV { get; }
        public abstract int PSV { get; }
        public abstract int Characteristic { get; }
        public abstract int MarkValue { get; protected set; }
        public abstract int Met_Location { get; set; }
        public abstract int Egg_Location { get; set; }
        public abstract int OT_Friendship { get; set; }

        // Future Properties
        public virtual int Met_Year { get { return 0; } set { } }
        public virtual int Met_Month { get { return 0; } set { } }
        public virtual int Met_Day { get { return 0; } set { } }
        public virtual string HT_Name { get; set; }
        public virtual int HT_Gender { get; set; }
        public virtual int HT_Affection { get; set; }
        public virtual int HT_Friendship { get; set; }
        public virtual int HT_Memory { get; set; }
        public virtual int HT_TextVar { get; set; }
        public virtual int HT_Feeling { get; set; }
        public virtual int HT_Intensity { get; set; }
        public virtual int OT_Memory { get; set; }
        public virtual int OT_TextVar { get; set; }
        public virtual int OT_Feeling { get; set; }
        public virtual int OT_Intensity { get; set; }
        public virtual int Geo1_Region { get; set; }
        public virtual int Geo2_Region { get; set; }
        public virtual int Geo3_Region { get; set; }
        public virtual int Geo4_Region { get; set; }
        public virtual int Geo5_Region { get; set; }
        public virtual int Geo1_Country { get; set; }
        public virtual int Geo2_Country { get; set; }
        public virtual int Geo3_Country { get; set; }
        public virtual int Geo4_Country { get; set; }
        public virtual int Geo5_Country { get; set; }
        public virtual byte Enjoyment { get; set; }
        public virtual byte Fullness { get; set; }
        public virtual int AbilityNumber { get; set; }
        public virtual int Country { get; set; }
        public virtual int Region { get; set; }
        public virtual int ConsoleRegion { get; set; }

        /// <summary>
        /// The date the Pokémon was met.
        /// </summary>
        /// <returns>A DateTime representing the date the Pokémon was met, or null if either the <see cref="PKM"/> format does not support dates or the stored date is invalid.</returns>
        /// <remarks>Not all <see cref="PKM"/> types support the <see cref="MetDate"/> property.  In these cases, this property will return null.
        /// 
        /// If null is assigned to this property, it will be cleared.</remarks>
        public virtual DateTime? MetDate
        {
            get
            {
                // Check to see if date is valid
                if (!Util.IsDateValid(2000 + Met_Year, Met_Month, Met_Day))
                {
                    return null;
                }
                else
                {
                    return new DateTime(2000 + Met_Year, Met_Month, Met_Day);
                }
            }
            set
            {
                if (value.HasValue)
                {
                    // Only update the properties if a value is provided.
                    Met_Year = value.Value.Year - 2000;
                    Met_Month = value.Value.Month;
                    Met_Day = value.Value.Day;
                }
                else
                {
                    // Clear the Met Date.
                    // If code tries to access MetDate again, null will be returned.
                    Met_Year = 0;
                    Met_Month = 0;
                    Met_Day = 0;
                }
            }
        }

        public virtual int Egg_Year { get { return 0; } set { } }
        public virtual int Egg_Month { get { return 0; } set { } }
        public virtual int Egg_Day { get { return 0; } set { } }

        /// <summary>
        /// The date a Pokémon was met as an egg.
        /// </summary>
        /// <returns>A DateTime representing the date the Pokémon was met as an egg, or null if the <see cref="PKM"/> format does not support dates.</returns>
        /// <remarks>Not all <see cref="PKM"/> types support the <see cref="EggMetDate"/> property.  In these cases, this property will return null.
        /// 
        /// If null is assigned to this property, it will be cleared.</remarks>
        public virtual DateTime? EggMetDate
        {
            get
            {
                // Check to see if date is valid
                if (!Util.IsDateValid(2000 + Egg_Year, Egg_Month, Egg_Day))
                {
                    return null;
                }
                else
                {
                    return new DateTime(2000 + Egg_Year, Egg_Month, Egg_Day);
                }
            }
            set
            {
                if (value.HasValue)
                {
                    // Only update the properties if a value is provided.
                    Egg_Year = value.Value.Year - 2000;
                    Egg_Month = value.Value.Month;
                    Egg_Day = value.Value.Day;
                }
                else
                {
                    // Clear the Met Date.
                    // If code tries to access MetDate again, null will be returned.
                    Egg_Year = 0;
                    Egg_Month = 0;
                    Egg_Day = 0;
                }
            }
        }

        public virtual int OT_Affection { get { return 0; } set { } }
        public virtual int RelearnMove1 { get { return 0; } set { } }
        public virtual int RelearnMove2 { get { return 0; } set { } }
        public virtual int RelearnMove3 { get { return 0; } set { } }
        public virtual int RelearnMove4 { get { return 0; } set { } }
        public virtual int EncounterType { get { return 0; } set { } }

        // Exposed but not Present in all
        public abstract int CurrentHandler { get; set; }

        // Derived
        public virtual int SpriteItem => HeldItem;
        public virtual bool IsShiny => TSV == PSV;
        public virtual bool Locked { get { return false; } set { } }
        public int TrainerID7 => (int)((uint)(TID | (SID << 16)) % 1000000);
        public bool VC2 => Version >= 39 && Version <= 41;
        public bool VC1 => Version >= 35 && Version <= 38;
        public bool Horohoro => Version == 34;
        public bool E => Version == (int)GameVersion.E;
        public bool FRLG => Version == (int)GameVersion.FR || Version == (int)GameVersion.LG;
        public bool Pt => (int)GameVersion.Pt == Version;
        public bool HGSS => Version == (int)GameVersion.HG || Version == (int)GameVersion.SS;
        public bool B2W2 => Version == (int)GameVersion.B2 || Version == (int)GameVersion.W2;
        public bool XY => Version == (int)GameVersion.X || Version == (int)GameVersion.Y;
        public bool AO => Version == (int)GameVersion.AS || Version == (int)GameVersion.OR;
        public bool SM => Version == (int)GameVersion.SN || Version == (int)GameVersion.MN;
        protected bool PtHGSS => Pt || HGSS;
        public bool VC => VC1 || VC2;
        public bool Gen7 => Version >= 30 && Version <= 33;
        public bool Gen6 => Version >= 24 && Version <= 29;
        public bool Gen5 => Version >= 20 && Version <= 23;
        public bool Gen4 => Version >= 7 && Version <= 12 && Version != 9;
        public bool Gen3 => Version >= 1 && Version <= 5 || Version == 15;
        public bool Gen2 => Version == (int)GameVersion.GSC;
        public bool Gen1 => Version == (int)GameVersion.RBY;
        public bool GenU => !(Gen7 || Gen6 || Gen5 || Gen4 || Gen3 || Gen2 || Gen1 || VC);
        public int GenNumber
        {
            get
            {
                if (Gen7) return 7;
                if (Gen6) return 6;
                if (Gen5) return 5;
                if (Gen4) return 4;
                if (Gen3) return 3;
                if (Gen2) return Format; // 2
                if (Gen1) return Format; // 1
                if (VC) return 1;
                return -1;
            } 
        }
        public bool PKRS_Infected => PKRS_Strain > 0;
        public bool PKRS_Cured => PKRS_Days == 0 && PKRS_Strain > 0;
        public virtual bool ChecksumValid => Checksum == CalculateChecksum();
        public int CurrentLevel { get { return PKX.getLevel(Species, EXP); } set { EXP = PKX.getEXP(value, Species); } }
        public int MarkCircle      { get { return Markings[0]; } set { var marks = Markings; marks[0] = value; Markings = marks; } }
        public int MarkTriangle    { get { return Markings[1]; } set { var marks = Markings; marks[1] = value; Markings = marks; } }
        public int MarkSquare      { get { return Markings[2]; } set { var marks = Markings; marks[2] = value; Markings = marks; } }
        public int MarkHeart       { get { return Markings[3]; } set { var marks = Markings; marks[3] = value; Markings = marks; } }
        public int MarkStar        { get { return Markings[4]; } set { var marks = Markings; marks[4] = value; Markings = marks; } }
        public int MarkDiamond     { get { return Markings[5]; } set { var marks = Markings; marks[5] = value; Markings = marks; } }
        public string ShowdownText => ShowdownSet.getShowdownText(this);
        public string[] QRText => this.getQRText();

        public virtual string FileName
        {
            get
            {
                string form = AltForm > 0 ? $"-{AltForm:00}" : "";
                string star = IsShiny ? " ★" : "";
                return $"{Species:000}{form}{star} - {Nickname} - {Checksum:X4}{EncryptionConstant:X8}.{Extension}";
            }
        }
        public int[] IVs
        {
            get { return new[] { IV_HP, IV_ATK, IV_DEF, IV_SPE, IV_SPA, IV_SPD }; }
            set
            {
                if (value?.Length != 6) return;
                IV_HP = value[0]; IV_ATK = value[1]; IV_DEF = value[2];
                IV_SPE = value[3]; IV_SPA = value[4]; IV_SPD = value[5];
            }
        }
        public int[] EVs
        {
            get { return new[] { EV_HP, EV_ATK, EV_DEF, EV_SPE, EV_SPA, EV_SPD }; }
            set
            {
                if (value?.Length != 6) return;
                EV_HP = value[0]; EV_ATK = value[1]; EV_DEF = value[2];
                EV_SPE = value[3]; EV_SPA = value[4]; EV_SPD = value[5];
            }
        }
        public int[] Moves
        {
            get { return new[] { Move1, Move2, Move3, Move4 }; }
            set { if (value?.Length != 4) return; Move1 = value[0]; Move2 = value[1]; Move3 = value[2]; Move4 = value[3]; }
        }
        public int[] RelearnMoves
        {
            get { return new[] { RelearnMove1, RelearnMove2, RelearnMove3, RelearnMove4 }; }
            set
            {
                if (value.Length > 0) RelearnMove1 = value[0];
                if (value.Length > 1) RelearnMove2 = value[1];
                if (value.Length > 2) RelearnMove3 = value[2];
                if (value.Length > 3) RelearnMove4 = value[3];
            }
        }
        public int PIDAbility
        {
            get
            {
                if (GenNumber > 5 || Format > 5)
                    return -1;
                
                if (Version == (int) GameVersion.CXD)
                    return Array.IndexOf(PersonalInfo.Abilities, Ability);
                return (int)((GenNumber == 5 ? PID >> 16 : PID) & 1);
            }
        }

        public virtual int[] Markings
        {
            get
            {
                int[] mark = new int[8];
                for (int i = 0; i < 8; i++)
                    mark[i] = (MarkValue >> i) & 1;
                return mark;
            }
            set
            {
                if (value.Length > 8)
                    return;
                byte b = 0;
                for (int i = 0; i < value.Length; i++)
                    b |= (byte)(Math.Min(value[i], 1) << i);
                MarkValue = b;
            }
        }

        public int[] CNTs
        {
            get { return new[] { CNT_Cool, CNT_Beauty, CNT_Cute, CNT_Smart, CNT_Tough, CNT_Sheen }; }
            set { if (value?.Length != 6) return; CNT_Cool = value[0]; CNT_Beauty = value[1]; CNT_Cute = value[2]; CNT_Smart = value[3]; CNT_Tough = value[4]; CNT_Sheen = value[5]; }
        }

        protected static int getHiddenPowerBitVal(int[] ivs)
        {
            int sum = 0;
            for (int i = 0; i < ivs.Length; i++)
                sum |= (ivs[i] & 1) << i;
            return sum;
        }
        private int HPVal => getHiddenPowerBitVal(new[] {IV_HP, IV_ATK, IV_DEF, IV_SPE, IV_SPA, IV_SPD});
        public virtual int HPPower => Format < 6 ? 40*HPVal/63 + 30 : 60;
        public virtual int HPType
        {
            get { return 15*HPVal/63; }
            set
            {
                IV_HP = (IV_HP & ~1) + PKX.hpivs[value, 0];
                IV_ATK = (IV_ATK & ~1) + PKX.hpivs[value, 1];
                IV_DEF = (IV_DEF & ~1) + PKX.hpivs[value, 2];
                IV_SPE = (IV_SPE & ~1) + PKX.hpivs[value, 3];
                IV_SPA = (IV_SPA & ~1) + PKX.hpivs[value, 4];
                IV_SPD = (IV_SPD & ~1) + PKX.hpivs[value, 5];
            }
        }

        // Legality Extensions
        public virtual bool WasLink => false;
        private bool _WasEgg;
        public virtual bool WasEgg
        {
            get
            {
<<<<<<< HEAD
                if (Format > 2 && HasOriginalMetLocation)
                    return Egg_Location > 0;
                return _WasEgg;
            } set { _WasEgg = value; }
=======
                return Egg_Location > 0 || _WasEgg;
            }
            set { _WasEgg = value; }
>>>>>>> 46e7e063
        }
        public virtual bool WasEvent => Met_Location > 40000 && Met_Location < 50000 || FatefulEncounter;
        public virtual bool WasEventEgg => ((Egg_Location > 40000 && Egg_Location < 50000) || (FatefulEncounter && Egg_Location > 0)) && Met_Level == 1;
        public virtual bool WasTradedEgg => Egg_Location == 30002 || GenNumber == 4 && Egg_Location == 2002;
        public virtual bool WasIngameTrade => Met_Location == 30001 || GenNumber == 4 && Egg_Location == 2001;
        public virtual bool IsUntraded => Format >= 6 && string.IsNullOrWhiteSpace(HT_Name) && GenNumber == Format;
        public virtual bool IsNative => GenNumber == Format;
        public virtual bool IsOriginValid => Species <= Legal.getMaxSpeciesOrigin(Format);

        public virtual bool SecretSuperTrainingUnlocked { get { return false; } set { } }
        public virtual bool SecretSuperTrainingComplete { get { return false; } set { } }

        public virtual int HyperTrainFlags { get { return 0; } set { } }
        public virtual bool HT_HP { get { return false; } set { } }
        public virtual bool HT_ATK { get { return false; } set { } }
        public virtual bool HT_DEF { get { return false; } set { } }
        public virtual bool HT_SPA { get { return false; } set { } }
        public virtual bool HT_SPD { get { return false; } set { } }
        public virtual bool HT_SPE { get { return false; } set { } }

        /// <summary>
        /// Toggles the Hyper Training flag for a given stat.
        /// </summary>
        /// <param name="stat">Battle Stat (H/A/B/S/C/D)</param>
        public void HyperTrainInvert(int stat)
        {
            switch (stat)
            {
                case 0: HT_HP ^= true; break;
                case 1: HT_ATK ^= true; break;
                case 2: HT_DEF ^= true; break;
                case 3: HT_SPA ^= true; break;
                case 4: HT_SPD ^= true; break;
                case 5: HT_SPE ^= true; break;
            }
        }

        /// <summary>
        /// Checks if the <see cref="PKM"/> could inhabit a set of games.
        /// </summary>
        /// <param name="Generation">Set of games.</param>
        /// <param name="species"></param>
        /// <returns>True if could inhabit, False if not.</returns>
        public bool InhabitedGeneration(int Generation, int species = -1)
        {
            if (species < 0)
                species = Species;

            if (Format == Generation)
                return true;

            if (Format < Generation)
                return false; // Future

            if (!IsOriginValid)
                return false;

            // Sanity Check Species ID
            if (Legal.getMaxSpeciesOrigin(GenNumber) < species && !Legal.getFutureGenEvolutions(GenNumber).Contains(species))
                return false;

            int gen = GenNumber;
            switch (Generation)
            {
                case 1:
                case 2: return Format <= 2 || VC;
                case 3: return Gen3;
                case 4: return 3 <= gen && gen <= 4;
                case 5: return 3 <= gen && gen <= 5;
                case 6: return 3 <= gen && gen <= 6;
                case 7: return VC || 3 <= gen && gen <= 7;
                default:
                    return false;
            }
        }

        /// <summary>
        /// Checks if the PKM has its original met location.
        /// </summary>
        /// <returns>Returns false if the Met Location has been overwritten via generational transfer.</returns>
        public virtual bool HasOriginalMetLocation => !(Format < 3 || VC || GenNumber <= 4 && Format != GenNumber);

        /// <summary>
        /// Checks if the current <see cref="Gender"/> is valid.
        /// </summary>
        /// <returns>True if valid, False if invalid.</returns>
        public virtual bool getGenderIsValid()
        {
            int gv = PersonalInfo.Gender;
            if (gv == 255)
                return Gender == 2;
            if (gv == 254)
                return Gender == 1;
            if (gv == 0)
                return Gender == 0;

            if (GenNumber >= 6)
                return true;

            if ((PID & 0xFF) < gv)
                return Gender == 1;
            if (gv <= (PID & 0xFF))
                return Gender == 0;

            return false;
        }

        /// <summary>
        /// Updates the checksum of the <see cref="PKM"/>.
        /// </summary>
        public void RefreshChecksum() { Checksum = CalculateChecksum(); }

        /// <summary>
        /// Reorders moves and fixes PP if necessary.
        /// </summary>
        public void FixMoves()
        {
            ReorderMoves();

            if (Move1 == 0) { Move1_PP = 0; Move1_PPUps = 0; }
            if (Move2 == 0) { Move2_PP = 0; Move2_PPUps = 0; }
            if (Move3 == 0) { Move3_PP = 0; Move3_PPUps = 0; }
            if (Move4 == 0) { Move4_PP = 0; Move4_PPUps = 0; }
        }

        /// <summary>
        /// Reorders moves to put Empty entries last.
        /// </summary>
        private void ReorderMoves()
        {
            if (Move4 != 0 && Move3 == 0)
            {
                Move3 = Move4;
                Move3_PP = Move4_PP;
                Move3_PPUps = Move4_PPUps;
                Move4 = 0;
            }
            if (Move3 != 0 && Move2 == 0)
            {
                Move2 = Move3;
                Move2_PP = Move3_PP;
                Move2_PPUps = Move3_PPUps;
                Move3 = 0;
                ReorderMoves();
            }
            if (Move2 != 0 && Move1 == 0)
            {
                Move1 = Move2;
                Move1_PP = Move2_PP;
                Move1_PPUps = Move2_PPUps;
                Move2 = 0;
                ReorderMoves();
            }
        }

        /// <summary>
        /// Applies the desired Ability option.
        /// </summary>
        /// <param name="n">Ability Number (0/1/2)</param>
        public void RefreshAbility(int n)
        {
            AbilityNumber = 1 << n;
            int[] abilities = PersonalInfo.Abilities;
            if (n < abilities.Length)
                Ability = abilities[n];
        }

        /// <summary>
        /// Gets the IV Judge Rating value.
        /// </summary>
        /// <remarks>IV Judge scales his response 0 (worst) to 3 (best).</remarks>
        public int PotentialRating
        {
            get
            {
                int ivTotal = IVs.Sum();
                if (ivTotal <= 90)
                    return 0;
                if (ivTotal <= 120)
                    return 1;
                return ivTotal <= 150 ? 2 : 3;
            }
        }

        /// <summary>
        /// Gets the current Battle Stats.
        /// </summary>
        /// <param name="p"><see cref="PersonalInfo"/> entry containing Base Stat Info</param>
        /// <returns>Battle Stats (H/A/B/S/C/D)</returns>
        public virtual ushort[] getStats(PersonalInfo p)
        {
            int level = CurrentLevel;
            ushort[] Stats = new ushort[6];
            Stats[0] = (ushort)(p.HP == 1 ? 1 : ((HT_HP ? 31 : IV_HP) + 2 * p.HP + EV_HP / 4 + 100) * level / 100 + 10);
            Stats[1] = (ushort)(((HT_ATK ? 31 : IV_ATK) + 2 * p.ATK + EV_ATK / 4) * level / 100 + 5);
            Stats[2] = (ushort)(((HT_DEF ? 31 : IV_DEF) + 2 * p.DEF + EV_DEF / 4) * level / 100 + 5);
            Stats[4] = (ushort)(((HT_SPA ? 31 : IV_SPA) + 2 * p.SPA + EV_SPA / 4) * level / 100 + 5);
            Stats[5] = (ushort)(((HT_SPD ? 31 : IV_SPD) + 2 * p.SPD + EV_SPD / 4) * level / 100 + 5);
            Stats[3] = (ushort)(((HT_SPE ? 31 : IV_SPE) + 2 * p.SPE + EV_SPE / 4) * level / 100 + 5);

            // Account for nature
            int incr = Nature / 5 + 1;
            int decr = Nature % 5 + 1;
            if (incr == decr) return Stats;
            Stats[incr] *= 11; Stats[incr] /= 10;
            Stats[decr] *= 9; Stats[decr] /= 10;
            return Stats;
        }
        /// <summary>
        /// Applies the specified stats to the <see cref="PKM"/>.
        /// </summary>
        /// <param name="Stats">Battle Stats (H/A/B/S/C/D)</param>
        public void setStats(ushort[] Stats)
        {
            Stat_HPMax = Stat_HPCurrent = Stats[0];
            Stat_ATK = Stats[1];
            Stat_DEF = Stats[2];
            Stat_SPE = Stats[3];
            Stat_SPA = Stats[4];
            Stat_SPD = Stats[5];
        }

        /// <summary>
        /// Checks if the <see cref="PKM"/> can hold its <see cref="HeldItem"/>.
        /// </summary>
        /// <param name="ValidArray">Items that the <see cref="PKM"/> can hold.</param>
        /// <returns>True/False if the <see cref="PKM"/> can hold its <see cref="HeldItem"/>.</returns>
        public virtual bool CanHoldItem(ushort[] ValidArray)
        {
            return ValidArray.Contains((ushort)HeldItem);
        }

        /// <summary>
        /// Deep clones the <see cref="PKM"/> object. The clone will not have any shared resources with the source.
        /// </summary>
        /// <returns>Cloned <see cref="PKM"/> object</returns>
        public abstract PKM Clone();

        /// <summary>
        /// Gets the PP of a Move ID with consideration of the amount of PP Ups applied.
        /// </summary>
        /// <param name="move">Move ID</param>
        /// <param name="ppup">PP Ups count</param>
        /// <returns>Current PP for the move.</returns>
        public int getMovePP(int move, int ppup)
        {
            return getBasePP(move) * (5 + ppup) / 5;
        }

        /// <summary>
        /// Gets the base PP of a move ID depending on the <see cref="PKM"/>'s format.
        /// </summary>
        /// <param name="move">Move ID</param>
        /// <returns>Amount of PP the move has by default (no PP Ups).</returns>
        private int getBasePP(int move)
        {
            int[] pptable;
            switch (Format)
            {
                case 1: pptable = Legal.MovePP_RBY; break;
                case 2: pptable = Legal.MovePP_GSC; break;
                case 3: pptable = Legal.MovePP_RS; break;
                case 4: pptable = Legal.MovePP_DP; break;
                case 5: pptable = Legal.MovePP_BW; break;
                case 6: pptable = Legal.MovePP_XY; break;
                case 7: pptable = Legal.MovePP_SM; break;
                default: pptable = new int[1]; break;
            }
            if (move >= pptable.Length)
                move = 0;
            return pptable[move];
        }

        /// <summary>
        /// Applies a shiny PID to the <see cref="PKM"/>.
        /// </summary>
        /// <remarks>
        /// If a <see cref="PKM"/> originated in a generation prior to Generation 6, the <see cref="EncryptionConstant"/> is updated.
        /// </remarks>
        public void setShinyPID()
        {
            do PID = PKX.getRandomPID(Species, Gender, Version, Nature, AltForm, PID); while (!IsShiny);
            if (GenNumber < 6)
                EncryptionConstant = PID;
        }
        /// <summary>
        /// Applies a PID to the <see cref="PKM"/> according to the specified <see cref="Gender"/>.
        /// </summary>
        /// <remarks>
        /// If a <see cref="PKM"/> originated in a generation prior to Generation 6, the <see cref="EncryptionConstant"/> is updated.
        /// </remarks>
        public void setPIDGender(int gender)
        {
            do PID = PKX.getRandomPID(Species, gender, Version, Nature, AltForm, PID); while (IsShiny);
            if (GenNumber < 6)
                EncryptionConstant = PID;
        }
        /// <summary>
        /// Applies a PID to the <see cref="PKM"/> according to the specified <see cref="Gender"/>.
        /// </summary>
        /// <remarks>
        /// If a <see cref="PKM"/> originated in a generation prior to Generation 6, the <see cref="EncryptionConstant"/> is updated.
        /// </remarks>
        public void setPIDNature(int nature)
        {
            do PID = PKX.getRandomPID(Species, Gender, Version, nature, AltForm, PID); while (IsShiny);
            if (GenNumber < 6)
                EncryptionConstant = PID;
        }
        /// <summary>
        /// Applies a PID to the <see cref="PKM"/> according to the specified <see cref="AltForm"/>.
        /// </summary>
        /// <remarks>
        /// This method should only be used for Unown originating in Generation 3 games.
        /// If a <see cref="PKM"/> originated in a generation prior to Generation 6, the <see cref="EncryptionConstant"/> is updated.
        /// </remarks>
        public void setPIDUnown3(int form)
        {
            do PID = Util.rnd32(); while (PKX.getUnownForm(PID) != form);
        }
        
        /// <summary>
        /// Converts a <see cref="XK3"/> or <see cref="PK3"/> to <see cref="CK3"/>.
        /// </summary>
        /// <returns><see cref="CK3"/> format <see cref="PKM"/></returns>
        public PKM convertToCK3()
        {
            if (Format != 3)
                return null;
            if (GetType() == typeof(CK3))
                return this;
            var pk = new CK3();
            TransferPropertiesWithReflection(this, pk);
            pk.setStats(getStats(PersonalTable.RS[pk.Species]));
            return pk;
        }
        /// <summary>
        /// Converts a <see cref="PK3"/> or <see cref="CK3"/> to <see cref="XK3"/>.
        /// </summary>
        /// <returns><see cref="XK3"/> format <see cref="PKM"/></returns>
        public PKM convertToXK3()
        {
            if (Format != 3)
                return null;
            if (GetType() == typeof(XK3))
                return this;
            var pk = new XK3();
            TransferPropertiesWithReflection(this, pk);
            pk.setStats(getStats(PersonalTable.RS[pk.Species]));
            return pk;
        }
        /// <summary>
        /// Converts a <see cref="CK3"/> or <see cref="XK3"/> to <see cref="PK3"/>.
        /// </summary>
        /// <returns><see cref="PK3"/> format <see cref="PKM"/></returns>
        public PKM convertToPK3()
        {
            if (Format != 3)
                return null;
            if (GetType() == typeof(PK3))
                return this;
            var pk = new PK3();
            TransferPropertiesWithReflection(this, pk);
            pk.RefreshChecksum();
            return pk;
        }

        /// <summary>
        /// Applies all shared properties from <see cref="Source"/> to <see cref="Destination"/>.
        /// </summary>
        /// <param name="Source"><see cref="PKM"/> that supplies property values.</param>
        /// <param name="Destination"><see cref="PKM"/> that receives property values.</param>
        protected void TransferPropertiesWithReflection(PKM Source, PKM Destination)
        {
            // Only transfer declared properties not defined in PKM.cs but in the actual type
            var SourceProperties = ReflectUtil.getPropertiesCanWritePublicDeclared(Source.GetType());
            var DestinationProperties = ReflectUtil.getPropertiesCanWritePublicDeclared(Destination.GetType());
            foreach (string property in SourceProperties.Intersect(DestinationProperties))
            {
                var prop = ReflectUtil.GetValue(this, property);
                if (prop != null)
                    ReflectUtil.SetValue(Destination, property, prop);
            }
        }
    }
}<|MERGE_RESOLUTION|>--- conflicted
+++ resolved
@@ -423,16 +423,9 @@
         {
             get
             {
-<<<<<<< HEAD
-                if (Format > 2 && HasOriginalMetLocation)
-                    return Egg_Location > 0;
-                return _WasEgg;
-            } set { _WasEgg = value; }
-=======
                 return Egg_Location > 0 || _WasEgg;
             }
             set { _WasEgg = value; }
->>>>>>> 46e7e063
         }
         public virtual bool WasEvent => Met_Location > 40000 && Met_Location < 50000 || FatefulEncounter;
         public virtual bool WasEventEgg => ((Egg_Location > 40000 && Egg_Location < 50000) || (FatefulEncounter && Egg_Location > 0)) && Met_Level == 1;
